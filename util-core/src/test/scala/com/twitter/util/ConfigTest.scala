--- conflicted
+++ resolved
@@ -45,17 +45,15 @@
       var bar = required[Bar]
       var baz = optional[Baz]
     }
-<<<<<<< HEAD
     class Qux extends Config.Nothing {
       var baz = required[Option[Baz]]
-=======
+    }
     class Bat extends Foo {
       def fn(): Option[Bat] = {
         // Fill potentially missing value when method is called
         x = 0
         this
       }
->>>>>>> 28505917
     }
 
     "missingValues" should {
