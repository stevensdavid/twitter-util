package com.twitter.util

import java.net.InetAddress

import org.scalatest.WordSpec

class NetUtilTest extends WordSpec {
  "NetUtil" should {
    "isIpv4Address" in {
      for (i <- 0.to(255)) {
        assert(NetUtil.isIpv4Address("%d.0.0.0".format(i)) == true)
        assert(NetUtil.isIpv4Address("0.%d.0.0".format(i)) == true)
        assert(NetUtil.isIpv4Address("0.0.%d.0".format(i)) == true)
        assert(NetUtil.isIpv4Address("0.0.0.%d".format(i)) == true)
        assert(NetUtil.isIpv4Address("%d.%d.%d.%d".format(i, i, i, i)) == true)
      }

      assert(NetUtil.isIpv4Address("") == false)
      assert(NetUtil.isIpv4Address("no") == false)
      assert(NetUtil.isIpv4Address("::127.0.0.1") == false)
      assert(NetUtil.isIpv4Address("-1.0.0.0") == false)
      assert(NetUtil.isIpv4Address("256.0.0.0") == false)
      assert(NetUtil.isIpv4Address("0.256.0.0") == false)
      assert(NetUtil.isIpv4Address("0.0.256.0") == false)
      assert(NetUtil.isIpv4Address("0.0.0.256") == false)
      assert(NetUtil.isIpv4Address("x1.2.3.4") == false)
      assert(NetUtil.isIpv4Address("1.x2.3.4") == false)
      assert(NetUtil.isIpv4Address("1.2.x3.4") == false)
      assert(NetUtil.isIpv4Address("1.2.3.x4") == false)
      assert(NetUtil.isIpv4Address("1.2.3.4x") == false)
      assert(NetUtil.isIpv4Address(" 1.2.3.4") == false)
      assert(NetUtil.isIpv4Address("1.2.3.4 ") == false)
      assert(NetUtil.isIpv4Address(".") == false)
      assert(NetUtil.isIpv4Address("....") == false)
      assert(NetUtil.isIpv4Address("1....") == false)
      assert(NetUtil.isIpv4Address("1.2...") == false)
      assert(NetUtil.isIpv4Address("1.2.3.") == false)
      assert(NetUtil.isIpv4Address(".2.3.4") == false)
    }

    "isPrivate" in {
      assert(NetUtil.isPrivateAddress(InetAddress.getByName("0.0.0.0")) == false)
      assert(NetUtil.isPrivateAddress(InetAddress.getByName("199.59.148.13")) == false)
      assert(NetUtil.isPrivateAddress(InetAddress.getByName("10.0.0.0")) == true)
      assert(NetUtil.isPrivateAddress(InetAddress.getByName("10.255.255.255")) == true)
      assert(NetUtil.isPrivateAddress(InetAddress.getByName("172.16.0.0")) == true)
      assert(NetUtil.isPrivateAddress(InetAddress.getByName("172.31.255.255")) == true)
      assert(NetUtil.isPrivateAddress(InetAddress.getByName("192.168.0.0")) == true)
      assert(NetUtil.isPrivateAddress(InetAddress.getByName("192.168.255.255")) == true)
    }

    "ipToInt" in {
      assert(NetUtil.ipToInt("0.0.0.0") == 0)
      assert(NetUtil.ipToInt("255.255.255.255") == 0xFFFFFFFF)
      assert(NetUtil.ipToInt("255.255.255.0") == 0xFFFFFF00)
      assert(NetUtil.ipToInt("255.0.255.0") == 0xFF00FF00)
      assert(NetUtil.ipToInt("61.197.253.56") == 0x3dc5fd38)
      intercept[IllegalArgumentException] {
        NetUtil.ipToInt("256.0.255.0")
      }
    }

    "inetAddressToInt" in {
      assert(NetUtil.inetAddressToInt(InetAddress.getByName("0.0.0.0")) == 0)
      assert(NetUtil.inetAddressToInt(InetAddress.getByName("255.255.255.255")) == 0xFFFFFFFF)
      assert(NetUtil.inetAddressToInt(InetAddress.getByName("255.255.255.0")) == 0xFFFFFF00)
      assert(NetUtil.inetAddressToInt(InetAddress.getByName("255.0.255.0")) == 0xFF00FF00)
      assert(NetUtil.inetAddressToInt(InetAddress.getByName("61.197.253.56")) == 0x3dc5fd38)
      intercept[IllegalArgumentException] {
        NetUtil.inetAddressToInt(InetAddress.getByName("::1"))
      }
    }

    "cidrToIpBlock" in {
      assert(NetUtil.cidrToIpBlock("127") == ((0x7F000000, 0xFF000000)))
      assert(NetUtil.cidrToIpBlock("127.0.0") == ((0x7F000000, 0xFFFFFF00)))
      assert(NetUtil.cidrToIpBlock("127.0.0.1") == ((0x7F000001, 0xFFFFFFFF)))
      assert(NetUtil.cidrToIpBlock("127.0.0.1/1") == ((0x7F000001, 0x80000000)))
      assert(NetUtil.cidrToIpBlock("127.0.0.1/4") == ((0x7F000001, 0xF0000000)))
      assert(NetUtil.cidrToIpBlock("127.0.0.1/32") == ((0x7F000001, 0xFFFFFFFF)))
      assert(NetUtil.cidrToIpBlock("127/24") == ((0x7F000000, 0xFFFFFF00)))
    }

    "isInetAddressInBlock" in {
      val block = NetUtil.cidrToIpBlock("192.168.0.0/16")

      assert(NetUtil.isInetAddressInBlock(InetAddress.getByName("192.168.0.1"), block) == true)
      assert(NetUtil.isInetAddressInBlock(InetAddress.getByName("192.168.255.254"), block) == true)
      assert(NetUtil.isInetAddressInBlock(InetAddress.getByName("192.169.0.1"), block) == false)
    }

    "isIpInBlocks" in {
      val blocks = Seq(
        NetUtil.cidrToIpBlock("127"),
        NetUtil.cidrToIpBlock("10.1.1.0/24"),
        NetUtil.cidrToIpBlock("192.168.0.0/16"),
        NetUtil.cidrToIpBlock("200.1.1.1"),
        NetUtil.cidrToIpBlock("200.1.1.2/32")
      )

      assert(NetUtil.isIpInBlocks("127.0.0.1", blocks) == true)
      assert(NetUtil.isIpInBlocks("128.0.0.1", blocks) == false)
      assert(NetUtil.isIpInBlocks("127.255.255.255", blocks) == true)

      assert(NetUtil.isIpInBlocks("10.1.1.1", blocks) == true)
      assert(NetUtil.isIpInBlocks("10.1.1.255", blocks) == true)
      assert(NetUtil.isIpInBlocks("10.1.0.255", blocks) == false)
      assert(NetUtil.isIpInBlocks("10.1.2.0", blocks) == false)

      assert(NetUtil.isIpInBlocks("192.168.0.1", blocks) == true)
      assert(NetUtil.isIpInBlocks("192.168.255.255", blocks) == true)
      assert(NetUtil.isIpInBlocks("192.167.255.255", blocks) == false)
      assert(NetUtil.isIpInBlocks("192.169.0.0", blocks) == false)
      assert(NetUtil.isIpInBlocks("200.168.0.0", blocks) == false)

      assert(NetUtil.isIpInBlocks("200.1.1.1", blocks) == true)
      assert(NetUtil.isIpInBlocks("200.1.3.1", blocks) == false)
      assert(NetUtil.isIpInBlocks("200.1.1.2", blocks) == true)
      assert(NetUtil.isIpInBlocks("200.1.3.2", blocks) == false)

      intercept[IllegalArgumentException] {
        NetUtil.isIpInBlocks("", blocks)
      }
      intercept[IllegalArgumentException] {
        NetUtil.isIpInBlocks("no", blocks)
      }
      intercept[IllegalArgumentException] {
        NetUtil.isIpInBlocks("::127.0.0.1", blocks)
      }
      intercept[IllegalArgumentException] {
        NetUtil.isIpInBlocks("-1.0.0.0", blocks)
      }
      intercept[IllegalArgumentException] {
        NetUtil.isIpInBlocks("256.0.0.0", blocks)
      }
      intercept[IllegalArgumentException] {
        NetUtil.isIpInBlocks("0.256.0.0", blocks)
      }
      intercept[IllegalArgumentException] {
        NetUtil.isIpInBlocks("0.0.256.0", blocks)
      }
      intercept[IllegalArgumentException] {
        NetUtil.isIpInBlocks("0.0.0.256", blocks)
      }
    }

<<<<<<< HEAD
    "ipToOptionInt should not accept an IP string without a second period" in {
      assert(NetUtil.ipToOptionInt("127.0") == None)
=======
    "ipToOptionInt should not accept an IP string without a third period" in {
      assert(NetUtil.ipToOptionInt("127.0.0") == None)
>>>>>>> 17ef1962
    }
  }
}<|MERGE_RESOLUTION|>--- conflicted
+++ resolved
@@ -144,13 +144,12 @@
       }
     }
 
-<<<<<<< HEAD
     "ipToOptionInt should not accept an IP string without a second period" in {
       assert(NetUtil.ipToOptionInt("127.0") == None)
-=======
+    }
+    
     "ipToOptionInt should not accept an IP string without a third period" in {
       assert(NetUtil.ipToOptionInt("127.0.0") == None)
->>>>>>> 17ef1962
     }
   }
 }